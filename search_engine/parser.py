--- conflicted
+++ resolved
@@ -93,8 +93,6 @@
 
     return urls
 
-<<<<<<< HEAD
-
 def preprocess_text(text: str) -> str:
     """
     Preprocesses the text by performing stopword removal and lemmatization.
@@ -155,20 +153,6 @@
         preprocessed_text = preprocess_text(text)
         doc_text.append(preprocessed_text)
 
-=======
-def faculty_data(html):
-
-    doc_text = []
-
-    left_column = html.find_all('div',{'class':'col'})  # left side of area of search
-    right_column = html.find_all('div',{'class':'accolades'})   # right side of area of search
-
-    for elem in left_column:
-        doc_text.append(str(re.sub(r"[\xa0\n\t]", " ", elem.text))) 
-    for elem in right_column:
-       doc_text.append(str(re.sub(r"[\xa0\n\t]", " ", elem.text)))
-    
->>>>>>> 6359534d
     print([text for text in doc_text])
 
     return doc_text